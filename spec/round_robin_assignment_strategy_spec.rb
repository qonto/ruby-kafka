# frozen_string_literal: true

describe Kafka::RoundRobinAssignmentStrategy do
  let(:strategy) { described_class.new }

  it "assigns all partitions" do
    members = Hash[(0...10).map {|i| ["member#{i}", nil] }]
    partitions = (0...30).map {|i| double(:"partition#{i}", topic: "greetings", partition_id: i) }

    assignments = strategy.assign(cluster: nil, members: members, partitions: partitions)

    partitions.each do |partition|
      member = assignments.values.find {|assigned_partitions|
        assigned_partitions.find {|assigned_partition|
          assigned_partition == partition
        }
      }

      expect(member).to_not be_nil
    end
  end

  it "spreads all partitions between members" do
    members = Hash[(0...10).map {|i| ["member#{i}", nil] }]
    topics = ["topic1", "topic2"]
    partitions = topics.product((0...5).to_a).map {|topic, i|
      double(:"partition#{i}", topic: topic, partition_id: i)
    }

    assignments = strategy.assign(cluster: nil, members: members, partitions: partitions)

    partitions.each do |partition|
      member = assignments.values.find {|assigned_partitions|
        assigned_partitions.find {|assigned_partition|
          assigned_partition == partition
        }
      }

      expect(member).to_not be_nil
    end

    num_partitions_assigned = assignments.values.map do |assigned_partitions|
      assigned_partitions.count
    end

    expect(num_partitions_assigned).to all eq(1)
  end

  [
    {
      name: "uneven topics",
      topics: { "topic1" => [0], "topic2" => (0..50).to_a },
      members: { "member1" => nil, "member2" => nil },
    },
    {
      name: "only one partition",
      topics: { "topic1" => [0] },
      members: { "member1" => nil, "member2" => nil },
    },
    {
      name: "lots of partitions",
      topics: { "topic1" => (0..100).to_a },
      members: { "member1" => nil },
    },
    {
      name: "lots of members",
      topics: { "topic1" => (0..10).to_a, "topic2" => (0..10).to_a },
      members: Hash[(0..50).map { |i| ["member#{i}", nil] }]
    },
    {
      name: "odd number of partitions",
      topics: { "topic1" => (0..14).to_a },
      members: { "member1" => nil, "member2" => nil },
    },
    {
      name: "five topics, 10 partitions, 3 consumers",
      topics: { "topic1" => [0, 1], "topic2" => [0, 1], "topic3" => [0, 1], "topic4" => [0, 1], "topic5" => [0, 1] },
      members: { "member1" => nil, "member2" => nil, "member3" => nil },
    }
<<<<<<< HEAD
  ].each do |name:, topics:, members:|
      it name do
        partitions = topics.flat_map {|topic, partition_ids|
          partition_ids.map {|i|
            double(:"partition#{i}", topic: topic, partition_id: i)
          }
        }

        assignments = strategy.assign(cluster: nil, members: members, partitions: partitions)
=======
  ].each do |options|
    name, topics, members = options[:name], options[:topics], options[:members]
    it name do
      allow(cluster).to receive(:partitions_for) do |topic|
        topics.fetch(topic).map do |partition_id|
          double(:"partition#{partition_id}", partition_id: partition_id)
        end
      end

      assignments = strategy.assign(members: members, topics: topics.keys)
>>>>>>> 51b69e97

      expect_all_partitions_assigned(topics, assignments)
      expect_even_assignments(topics, assignments)
    end
  end

  def expect_all_partitions_assigned(topics, assignments)
    topics.each do |topic, partition_ids|
      partition_ids.each do |partition_id|
        assigned = assignments.values.find do |assigned_partitions|
          assigned_partitions.find {|assigned_partition|
            assigned_partition.topic == topic && assigned_partition.partition_id == partition_id
          }
        end
        expect(assigned).to_not be_nil
      end
    end
  end

  def expect_even_assignments(topics, assignments)
    num_partitions = topics.values.flatten.count
    assignments.values.each do |assigned_partition|
      num_assigned = assigned_partition.count
      expect(num_assigned).to be_within(1).of(num_partitions.to_f / assignments.count)
    end
  end
end<|MERGE_RESOLUTION|>--- conflicted
+++ resolved
@@ -77,28 +77,16 @@
       topics: { "topic1" => [0, 1], "topic2" => [0, 1], "topic3" => [0, 1], "topic4" => [0, 1], "topic5" => [0, 1] },
       members: { "member1" => nil, "member2" => nil, "member3" => nil },
     }
-<<<<<<< HEAD
-  ].each do |name:, topics:, members:|
-      it name do
-        partitions = topics.flat_map {|topic, partition_ids|
-          partition_ids.map {|i|
-            double(:"partition#{i}", topic: topic, partition_id: i)
-          }
-        }
-
-        assignments = strategy.assign(cluster: nil, members: members, partitions: partitions)
-=======
   ].each do |options|
     name, topics, members = options[:name], options[:topics], options[:members]
     it name do
-      allow(cluster).to receive(:partitions_for) do |topic|
-        topics.fetch(topic).map do |partition_id|
-          double(:"partition#{partition_id}", partition_id: partition_id)
-        end
-      end
+      partitions = topics.flat_map {|topic, partition_ids|
+        partition_ids.map {|i|
+          double(:"partition#{i}", topic: topic, partition_id: i)
+        }
+      }
 
-      assignments = strategy.assign(members: members, topics: topics.keys)
->>>>>>> 51b69e97
+      assignments = strategy.assign(cluster: nil, members: members, partitions: partitions)
 
       expect_all_partitions_assigned(topics, assignments)
       expect_even_assignments(topics, assignments)
